# syntax=docker.io/docker/dockerfile:experimental@sha256:de85b2f3a3e8a2f7fe48e8e84a65f6fdd5cd5183afa6412fff9caa6871649c44
FROM docker.io/library/rust:1.49@sha256:a50165ea96983c21832578afb1c8c028674c965bc1ed43b607871b1f362e06a5

RUN apt-get update && apt-get install -y libssl-dev libudev-dev pkg-config zlib1g-dev llvm clang
RUN rustup component add rustfmt

WORKDIR /usr/src/bridge

RUN sh -c "$(curl -sSfL https://release.solana.com/v1.5.5/install)"

ENV PATH="/root/.local/share/solana/install/active_release/bin:$PATH"
ENV RUST_LOG="solana_runtime::system_instruction_processor=trace,solana_runtime::message_processor=trace,solana_bpf_loader=debug,solana_rbpf=debug"

COPY bridge bridge
COPY eevaa-program eevaa-program
COPY agent agent
COPY cli cli
COPY Cargo.toml .
COPY Cargo.lock .

RUN --mount=type=cache,target=/usr/local,from=rust,source=/usr/local \
    --mount=type=cache,target=/root/.cache \
    --mount=type=cache,target=bridge/target \
    --mount=type=cache,target=target \
    --mount=type=cache,target=bin,from=rust,source=bin \
    cargo build-bpf --workspace && \
    mkdir -p /opt/solana/deps && \
<<<<<<< HEAD
    cp target/deploy/spl_bridge_debug.so /opt/solana/deps/spl_bridge.so
    cp target/deploy/eevaa_program_debug.so /opt/solana/deps/eevaa_program.so
=======
    cp target/deploy/spl_bridge.so /opt/solana/deps/spl_bridge.so
>>>>>>> a330c89d
<|MERGE_RESOLUTION|>--- conflicted
+++ resolved
@@ -25,9 +25,5 @@
     --mount=type=cache,target=bin,from=rust,source=bin \
     cargo build-bpf --workspace && \
     mkdir -p /opt/solana/deps && \
-<<<<<<< HEAD
-    cp target/deploy/spl_bridge_debug.so /opt/solana/deps/spl_bridge.so
-    cp target/deploy/eevaa_program_debug.so /opt/solana/deps/eevaa_program.so
-=======
-    cp target/deploy/spl_bridge.so /opt/solana/deps/spl_bridge.so
->>>>>>> a330c89d
+    cp target/deploy/spl_bridge.so /opt/solana/deps/spl_bridge.so && \
+    cp target/deploy/eevaa_program.so /opt/solana/deps/eevaa_program.so