[package]
name = "cli"
version = "0.1.0"
authors = ["Hendrik Hofstadt <hendrik@nexantic.com>"]
edition = "2018"

# See more keys and their definitions at https://doc.rust-lang.org/cargo/reference/manifest.html

[dependencies]
clap = "2.33.0"
solana-account-decoder = { version = "=1.5.5" }
solana-clap-utils = { version = "=1.5.5" }
solana-cli-config = { version = "=1.5.5" }
solana-client = { version = "=1.5.5" }
solana-faucet = "=1.5.5"
<<<<<<< HEAD
solana-logger = { version = "=1.5.5" }
solana-program = "=1.5.5"
solana-sdk = { version = "=1.5.5" }
spl-token = "=3.0.1"
wormhole-bridge = { path = "../bridge" }
wormhole-eevaa-program = { path = "../eevaa-program" }
=======
solana-account-decoder = { version = "=1.5.5" }
spl-token = {version = "=3.0.1", features = ["no-entrypoint"]}
wormhole-bridge = { path = "../bridge", default-features = false, features = ["no-entrypoint"] }
>>>>>>> a330c89d
primitive-types = { version = "0.7.2" }
hex = "0.4.2"
thiserror = "1.0.20"
tungstenite = "0.11.1"
serde = "1.0.103"
url = "2.1.1"
serde_bytes = "0.11.5"
log = "0.4.8"
serde_derive = "1.0.103"
serde_json = "1.0.57"
rand = "0.7.3"<|MERGE_RESOLUTION|>--- conflicted
+++ resolved
@@ -13,18 +13,13 @@
 solana-cli-config = { version = "=1.5.5" }
 solana-client = { version = "=1.5.5" }
 solana-faucet = "=1.5.5"
-<<<<<<< HEAD
+solana-account-decoder = { version = "=1.5.5" }
 solana-logger = { version = "=1.5.5" }
 solana-program = "=1.5.5"
 solana-sdk = { version = "=1.5.5" }
-spl-token = "=3.0.1"
-wormhole-bridge = { path = "../bridge" }
-wormhole-eevaa-program = { path = "../eevaa-program" }
-=======
-solana-account-decoder = { version = "=1.5.5" }
 spl-token = {version = "=3.0.1", features = ["no-entrypoint"]}
 wormhole-bridge = { path = "../bridge", default-features = false, features = ["no-entrypoint"] }
->>>>>>> a330c89d
+wormhole-eevaa-program = { path = "../eevaa-program", default-features = false, features = ["no-entrypoint"] }
 primitive-types = { version = "0.7.2" }
 hex = "0.4.2"
 thiserror = "1.0.20"
